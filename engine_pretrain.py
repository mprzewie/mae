# Copyright (c) Meta Platforms, Inc. and affiliates.
# All rights reserved.

# This source code is licensed under the license found in the
# LICENSE file in the root directory of this source tree.
# --------------------------------------------------------
# References:
# DeiT: https://github.com/facebookresearch/deit
# BEiT: https://github.com/microsoft/unilm/tree/master/beit
# --------------------------------------------------------
import math
import sys
from typing import Iterable
from math import ceil
import torch
import warnings

from torch.utils.tensorboard import SummaryWriter

import util.misc as misc
import util.lr_sched as lr_sched

import torch.distributed as dist

from loss_func import uniformity_loss


def train_one_epoch(model: torch.nn.Module,
                    data_loader: Iterable, optimizer: torch.optim.Optimizer,
                    device: torch.device, epoch: int, loss_scaler,
                    log_writer: SummaryWriter=None,
                    args=None):
    model.train(True)
    metric_logger = misc.MetricLogger(delimiter="  ")
    metric_logger.add_meter('lr', misc.SmoothedValue(window_size=1, fmt='{value:.6f}'))
    header = 'Epoch: [{}]'.format(epoch)
    print_freq = 20

    accum_iter = args.accum_iter

    optimizer.zero_grad()

    if log_writer is not None:
        print('log_dir: {}'.format(log_writer.log_dir))

    for data_iter_step, (samples, targets) in enumerate(metric_logger.log_every(data_loader, print_freq, header)):

        # we use a per iteration (instead of per epoch) lr scheduler
        if data_iter_step % accum_iter == 0:
            lr_sched.adjust_learning_rate(optimizer, data_iter_step / len(data_loader) + epoch, args)

        samples = samples.to(device, non_blocking=True)
        targets = targets.to(device, non_blocking=True)

<<<<<<< HEAD
        with torch.cuda.amp.autocast():
            loss_mae, _, _, (cls_feats, outputs, cls_feats, outputs, latent, ids_restore, latent_pred) = model(samples, mask_ratio=args.mask_ratio)
=======
        with torch.cuda.amp.autocast(
            enabled=args.amp != "none",
            dtype=torch.float16 if args.amp == "float16" else torch.float32
        ):
            loss_mae, _, _, (cls_feats, outputs, _, _) = model(samples, mask_ratio=args.mask_ratio)
>>>>>>> 5dca4a21

            if args.umae_reg == 'none':
                loss_reg = torch.zeros_like(loss_mae)
            else:
                loss_reg = uniformity_loss(cls_feats)

            loss_latent = (latent_pred - latent[:, 1:].detach()).pow(2).mean()

            loss_ce = torch.nn.functional.cross_entropy(outputs, targets)

        loss = loss_mae + (args.lamb * loss_reg) + (args.lpred_lambda * loss_latent) + loss_ce

        loss_mae_value = loss_mae.item()
        loss_reg_value = loss_reg.item()
        loss_ce_value = loss_ce.item()
        loss_latent_value = loss_latent.item()
        loss_value = loss.item()
        train_acc = (outputs.argmax(dim=1) == targets).float().mean()

        loss /= accum_iter
        loss_scaler(loss, optimizer, parameters=model.parameters(),
                    update_grad=(data_iter_step + 1) % accum_iter == 0)
        if (data_iter_step + 1) % accum_iter == 0:
            optimizer.zero_grad()

        torch.cuda.synchronize()

        metric_logger.update(
            loss=loss_value,
            loss_mae=loss_mae_value,
            loss_reg=loss_reg_value,
            loss_ce=loss_ce_value,
            loss_latent=loss_latent_value,
            train_acc=train_acc
        )

        lr = optimizer.param_groups[0]["lr"]
        metric_logger.update(lr=lr)

        loss_value_reduce = misc.all_reduce_mean(loss_value)
        loss_mae_value_reduce = misc.all_reduce_mean(loss_mae_value)
        loss_reg_value_reduce = misc.all_reduce_mean(loss_reg_value)
        loss_ce_value_reduce = misc.all_reduce_mean(loss_ce_value)
        loss_latent_value_reduce = misc.all_reduce_mean(loss_latent_value)
        train_acc_reduce = misc.all_reduce_mean(train_acc)

        losses = {
            "value": loss_value_reduce,
            "mae": loss_mae_value_reduce,
            "reg": loss_reg_value_reduce,
            "ce": loss_ce_value_reduce,
        }
        assert not any([math.isnan(l) for l in losses.values()]), losses


        if log_writer is not None and (data_iter_step + 1) % accum_iter == 0:
            """ We use epoch_1000x as the x-axis in tensorboard.
            This calibrates different curves when batch size changes.
            """
            epoch_1000x = int((data_iter_step / len(data_loader) + epoch) * 1000)
            log_writer.add_scalar('train_loss', loss_value_reduce, epoch_1000x)
            log_writer.add_scalar('train_loss_mae', loss_mae_value_reduce, epoch_1000x)
            log_writer.add_scalar('train_loss_reg', loss_reg_value_reduce, epoch_1000x)
            log_writer.add_scalar('train_loss_ce', loss_ce_value_reduce, epoch_1000x)
            log_writer.add_scalar('train_loss_latent', loss_latent_value_reduce, epoch_1000x)
            log_writer.add_scalar('train_acc', train_acc_reduce, epoch_1000x)
            log_writer.add_scalar('lr', lr, epoch_1000x)
            log_writer.add_scalar("epoch", epoch, epoch_1000x)


    # gather the stats from all processes
    metric_logger.synchronize_between_processes()
    print("Averaged stats:", metric_logger)
    return {k: meter.global_avg for k, meter in metric_logger.meters.items()}<|MERGE_RESOLUTION|>--- conflicted
+++ resolved
@@ -52,16 +52,11 @@
         samples = samples.to(device, non_blocking=True)
         targets = targets.to(device, non_blocking=True)
 
-<<<<<<< HEAD
-        with torch.cuda.amp.autocast():
-            loss_mae, _, _, (cls_feats, outputs, cls_feats, outputs, latent, ids_restore, latent_pred) = model(samples, mask_ratio=args.mask_ratio)
-=======
         with torch.cuda.amp.autocast(
             enabled=args.amp != "none",
             dtype=torch.float16 if args.amp == "float16" else torch.float32
         ):
-            loss_mae, _, _, (cls_feats, outputs, _, _) = model(samples, mask_ratio=args.mask_ratio)
->>>>>>> 5dca4a21
+            loss_mae, _, _, (cls_feats, outputs, cls_feats, outputs, latent, ids_restore, latent_pred) = model(samples, mask_ratio=args.mask_ratio)
 
             if args.umae_reg == 'none':
                 loss_reg = torch.zeros_like(loss_mae)

--- conflicted
+++ resolved
@@ -321,11 +321,8 @@
     model_without_ddp = model
     n_parameters = sum(p.numel() for p in model.parameters() if p.requires_grad)
 
-<<<<<<< HEAD
-    print("Model = %s" % str(model_without_ddp.__class__))
-=======
     # print("Model = %s" % str(model_without_ddp))
->>>>>>> 9d53c5aa
+
     print('number of params (M): %.2f' % (n_parameters / 1.e6))
 
     eff_batch_size = args.batch_size * args.accum_iter * misc.get_world_size()

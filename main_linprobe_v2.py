# Copyright (c) Meta Platforms, Inc. and affiliates.
# All rights reserved.

# This source code is licensed under the license found in the
# LICENSE file in the root directory of this source tree.
# --------------------------------------------------------
# References:
# DeiT: https://github.com/facebookresearch/deit
# MoCo v3: https://github.com/facebookresearch/moco-v3
# --------------------------------------------------------

import argparse
import datetime
import json
from copy import deepcopy
from typing import Type

import matplotlib.pyplot as plt
import numpy as np
import os
import time
from pathlib import Path

import psutil
import torch
import torch.backends.cudnn as cudnn
import torchvision
import wandb
from sklearn.manifold import TSNE
from timm.utils import accuracy
from torch import nn, optim
from torch.utils.tensorboard import SummaryWriter
import torchvision.transforms as transforms
import torchvision.datasets as datasets
from torch.utils.data import TensorDataset
import timm
import gc
# import nvidia_smi

# nvidia_smi.nvmlInit()
# assert timm.__version__ == "0.3.2" # version check
from timm.models.layers import trunc_normal_
from torchvision.datasets import STL10
from tqdm import tqdm

import util.misc as misc
from util.datasets import build_dataset_v2
from util.pos_embed import interpolate_pos_embed
from util.misc import NativeScalerWithGradNormCount as NativeScaler
from util.lars import LARS
from util.crop import RandomResizedCrop

import models_vit

from engine_finetune import train_one_epoch, evaluate


def get_args_parser():
    parser = argparse.ArgumentParser('MAE linear probing for image classification', add_help=False)
    parser.add_argument('--batch_size', default=512, type=int,
                        help='Batch size per GPU (effective batch size is batch_size * accum_iter * # gpus')
    parser.add_argument('--epochs', default=90, type=int)
    parser.add_argument("--aug_every", type=int, default=None)

    parser.add_argument('--accum_iter', default=1, type=int,
                        help='Accumulate gradient iterations (for increasing the effective batch size under memory constraints)')

    # Model parameters
    parser.add_argument('--model', default='vit_base_patch16', type=str, metavar='MODEL',
                        help='Name of model to train')
    parser.add_argument('--input_size', default=224, type=int,
                        help='images input size')
    # Optimizer parameters
    parser.add_argument('--weight_decay', type=float, default=0,
                        help='weight decay (default: 0 for linear probe following MoCo v1)')

    parser.add_argument('--lr', type=float, default=None, metavar='LR',
                        help='learning rate (absolute lr)')
    parser.add_argument('--blr', type=float, default=0.1, metavar='LR',
                        help='base learning rate: absolute_lr = base_lr * total_batch_size / 256')
    parser.add_argument("--dino_aug", action="store_true", default=False)

    parser.add_argument('--min_lr', type=float, default=0., metavar='LR',
                        help='lower lr bound for cyclic schedulers that hit 0')

    parser.add_argument('--warmup_epochs', type=int, default=10, metavar='N',
                        help='epochs to warmup LR')

    # * Finetuning params
    parser.add_argument('--finetune', default='',
                        help='finetune from checkpoint')
    parser.add_argument("--checkpoint_key", default="model", type=str)
    parser.add_argument("--cca_bias", default="none")

    # parser.add_argument('--global_pool', action='store_true')
    parser.set_defaults(global_pool=False)
    # parser.add_argument('--cls_token', action='store_false', dest='global_pool',
    #                     help='Use class token instead of global pool for classification')
    parser.add_argument("--n_last_layers", type=int, default=1, help="Use activations from N last layers for classification")
    parser.add_argument("--shuffle_subsets", type=int, default=1, help="Shuffle positional tokens into N subsets during inference")
    parser.add_argument("--agg_method", choices=["rep", "log", "t1"], default="rep", help="representations / logits / take 1 of shuffled")
    parser.add_argument("--cls_features", choices=["cls", "pos", "both"], default="cls", help="cls token / positional tokens for classification")
    parser.add_argument("--block_reshuffling", "--br", action="store_true", help="reshuffle pos tokens btw. blocks")

    # Dataset parameters
    parser.add_argument('--data_path', default='/datasets01/imagenet_full_size/061417/', type=Path,
                        help='dataset path')
    parser.add_argument('--nb_classes', default=1000, type=int,
                        help='number of the classification types')

    parser.add_argument('--output_dir', default=None,
                        help='path where to save, empty for no saving')
    parser.add_argument('--device', default='cuda',
                        help='device to use for training / testing')
    parser.add_argument('--seed', default=0, type=int)
    parser.add_argument('--resume', default='',
                        help='resume from checkpoint')

    parser.add_argument('--start_epoch', default=0, type=int, metavar='N',
                        help='start epoch')
    parser.add_argument('--eval', action='store_true',
                        help='Perform evaluation only')
    parser.add_argument('--dist_eval', action='store_true', default=False,
                        help='Enabling distributed evaluation (recommended during training for faster monitor')
    parser.add_argument('--num_workers', default=10, type=int)
    parser.add_argument('--pin_mem', action='store_true',
                        help='Pin CPU memory in DataLoader for more efficient (sometimes) transfer to GPU.')
    parser.add_argument('--no_pin_mem', action='store_false', dest='pin_mem')
    parser.set_defaults(pin_mem=True)

    # distributed training parameters
    parser.add_argument('--world_size', default=1, type=int,
                        help='number of distributed processes')
    parser.add_argument('--local_rank', default=-1, type=int)
    parser.add_argument('--dist_on_itp', action='store_true')
    parser.add_argument('--dist_url', default='env://',
                        help='url used to set up distributed training')
    parser.add_argument("--attn_only", action="store_true", default=False)
    parser.add_argument("--draw_2d_embeddings", action="store_true", default=False)


    return parser


def main(args):
    # misc.init_distributed_mode(args)
    args.aug_every = args.aug_every or args.epochs

    print('job dir: {}'.format(os.path.dirname(os.path.realpath(__file__))))
    print("{}".format(args).replace(', ', ',\n'))

    device = torch.device(args.device)

    # fix the seed for reproducibility
    seed = args.seed + misc.get_rank()

    torch.manual_seed(seed)
    np.random.seed(seed)

    cudnn.benchmark = True

    # linear probe: weak augmentation
    dataset_train, dataset_val = build_dataset_v2(args, is_pretrain=False)

    print(dataset_train)
    print(dataset_val)

    args.distributed = False
    args.gpu = 0
    global_rank = 0
    # if args.distributed:
    #     num_tasks = misc.get_world_size()
    #     global_rank = misc.get_rank()
    #     sampler_train = torch.utils.data.DistributedSampler(
    #         dataset_train, num_replicas=num_tasks, rank=global_rank, shuffle=True
    #     )
    #     print("Sampler_train = %s" % str(sampler_train))
    #     if args.dist_eval:
    #         if len(dataset_val) % num_tasks != 0:
    #             print('Warning: Enabling distributed evaluation with an eval dataset not divisible by process number. '
    #                   'This will slightly alter validation results as extra duplicate entries are added to achieve '
    #                   'equal num of samples per-process.')
    #         sampler_val = torch.utils.data.DistributedSampler(
    #             dataset_val, num_replicas=num_tasks, rank=global_rank, shuffle=True)  # shuffle=True to reduce monitor bias
    #     else:
    #         sampler_val = torch.utils.data.SequentialSampler(dataset_val)
    # else:
    #     sampler_train = torch.utils.data.RandomSampler(dataset_train)
    #     sampler_val = torch.utils.data.SequentialSampler(dataset_val)

    if (not args.distributed or (global_rank == 0)) and args.output_dir is not None and not args.eval:
        os.makedirs(args.output_dir, exist_ok=True)
        misc.maybe_setup_wandb(args.output_dir, args=args, job_type="linprobe")

        log_writer = SummaryWriter(log_dir=args.output_dir)
    else:
        log_writer = None

    # assert False, (len(dataset_train), len(dataset_val))
    data_loader_train = torch.utils.data.DataLoader(
<<<<<<< HEAD
        dataset_train,
        shuffle=True,
        # sampler=sampler_train,
        # batch_size=12,
        # batch_size=512,
=======
        dataset_train, sampler=sampler_train,
>>>>>>> d44c3e1c
        batch_size=args.batch_size,
        num_workers=args.num_workers,
        pin_memory=args.pin_mem,
        drop_last=False,
    )

    data_loader_val = torch.utils.data.DataLoader(
<<<<<<< HEAD
        dataset_val,
        shuffle=False,
        # sampler=sampler_val,
        # batch_size=12,
        # batch_size=512,
=======
        dataset_val, sampler=sampler_val,
>>>>>>> d44c3e1c
        batch_size=args.batch_size,
        num_workers=args.num_workers,
        pin_memory=args.pin_mem,
        drop_last=False
    )

    size_patch_kwargs = dict()
    if args.input_size != 224:
        assert args.input_size % 16 == 0, args.input_size
        size_patch_kwargs=dict(
            img_size=args.input_size,
            patch_size=args.input_size // 16
        )

    model_to_kwargs = {
        "vit_tiny_patch16": dict(patch_size=16, embed_dim=192, depth=12, num_heads=12),
        "vit_small_patch16": dict(patch_size=16, embed_dim=384, depth=12, num_heads=12),
        "vit_base_patch16": dict(patch_size=16, embed_dim=768, depth=12, num_heads=12),
        "vit_large_patch16": dict(patch_size=16, embed_dim=1024, depth=24, num_heads=16),
        "vit_huge_patch14": dict(patch_size=14, embed_dim=1280, depth=32, num_heads=16),
    }
    model: models_vit.VisionTransformer = models_vit.__dict__[args.model](
        num_classes=args.nb_classes,
        global_pool=False, #args.global_pool,
        n_last_layers=args.n_last_layers,
        block_reshuffling=args.block_reshuffling,
        **size_patch_kwargs
    )
    print(model)

    classifier = AggHead(model.head, agg_method=args.agg_method)

    if args.finetune and not args.eval:
        if Path(args.finetune).exists():
            print("Interpreting", args.finetune, "as path")
            checkpoint_model = torch.load(args.finetune, map_location='cpu')[args.checkpoint_key]
        else:
            print("Interpreting", args.finetune, "as timm model")
            from timm.models.vision_transformer import _create_vision_transformer


            model_kwargs = model_to_kwargs[args.model]
            checkpoint_model = _create_vision_transformer(args.finetune, pretrained=True, **model_kwargs).state_dict()

        print("Load pre-trained checkpoint from: %s" % args.finetune)
        # checkpoint_model = checkpoint['model']
        state_dict = model.state_dict()
        for k in ['head.weight', 'head.bias']:
            if k in checkpoint_model and checkpoint_model[k].shape != state_dict[k].shape:
                print(f"Removing key {k} from pretrained checkpoint")
                del checkpoint_model[k]

        # interpolate position embedding
        interpolate_pos_embed(model, checkpoint_model)

        # load pre-trained model
        msg = model.load_state_dict(checkpoint_model, strict=False)
        print(msg)

        # if args.global_pool:
        #     assert set(msg.missing_keys) == {'head.weight', 'head.bias', 'fc_norm.weight', 'fc_norm.bias'}
        # else:
        assert not any([k.startswith("blocks") for k in msg.missing_keys])
        # assert set(msg.missing_keys) == {'head.weight', 'head.bias'}, msg.missing_keys

        # manually initialize fc layer: following MoCo v3
        trunc_normal_(classifier.mlp.weight, std=0.01)

    # for linear prob only
    # assert False, model.head
    # hack: revise model's head with BN
    # model.head = torch.nn.Sequential(torch.nn.BatchNorm1d(model.head.in_features, affine=False, eps=1e-6), model.head)
    # model.head = torch.nn.Identity()
    # freeze all but the head
    # for _, p in model.named_parameters():
    #     p.requires_grad = False
    for _, p in classifier.named_parameters():
        p.requires_grad = True

    model.to(device)
    classifier.to(device)

    model_without_ddp = model
    n_parameters = sum(p.numel() for p in model.parameters() if p.requires_grad)

    print("Model = %s" % str(model_without_ddp))
    print('number of params (M): %.2f' % (n_parameters / 1.e6))

    eff_batch_size = args.batch_size * args.accum_iter * misc.get_world_size()
    
    if args.lr is None:  # only base_lr is specified
        args.lr = args.blr * eff_batch_size / 256

    print("base lr: %.2e" % (args.lr * 256 / eff_batch_size))
    print("actual lr: %.2e" % args.lr)

    print("accumulate grad iterations: %d" % args.accum_iter)
    print("effective batch size: %d" % eff_batch_size)

    if args.distributed:
        model = torch.nn.parallel.DistributedDataParallel(model, device_ids=[args.gpu])
        model_without_ddp = model.module


    optimizer = LARS(classifier.parameters(), lr=args.lr, weight_decay=args.weight_decay)
    print(optimizer)
    loss_scaler = NativeScaler()

    criterion = torch.nn.CrossEntropyLoss()

    print("criterion = %s" % str(criterion))

    misc.load_model(args=args, model_without_ddp=model_without_ddp, optimizer=optimizer, loss_scaler=loss_scaler)

    if args.eval:
        test_stats = evaluate(data_loader_val, model, device)
        print(f"Accuracy of the network on the {len(dataset_val)} test images: {test_stats['acc1']:.1f}%")
        exit(0)

    if args.shuffle_subsets == 1 and wandb.run is not None:
        L_test, Y_test, A_test, M_test = collect_features(
            model, data_loader_val, device, shuffle_subsets=args.shuffle_subsets, tqdm_desc="attention stats",
            return_features=args.cls_features
        )

        mean_attn_stats = A_test.mean(dim=(0, 2))
        mean_magn_stats = M_test.mean(dim=0)


        cc_attns = mean_attn_stats[:, 0]
        pos_self_attns = mean_attn_stats[:, 1]
        cc_attns_adj = mean_attn_stats[:, 2]
        pos_self_attns_adj = mean_attn_stats[:, 3]
        cls_pos_attns = mean_attn_stats[:, 4] # should complement the cls cls attention
        pos_cls_attns = mean_attn_stats[:, 5]
        cls_pos_entropy = mean_attn_stats[:, 6]
        pos_pos_entropy = mean_attn_stats[:, 7]
        cls_magnitude = mean_magn_stats[:, 0]
        pos_magnitude = mean_magn_stats[:, 1]

        stats_pf = "test_attn"
        for b in range(len(cc_attns)):
            wandb.log({
                f"{stats_pf}/cls_cls_attention": cc_attns[b],
                f"{stats_pf}/pos_self_attention": pos_self_attns[b],
                f"{stats_pf}/cls_cls_attention_adj_for_cls": cc_attns_adj[b],
                f"{stats_pf}/pos_self_attention_adj_for_cls": pos_self_attns_adj[b],
                f"{stats_pf}/cls_pos_attention": cls_pos_attns[b],
                f"{stats_pf}/pos_cls_attention": pos_cls_attns[b],
                f"{stats_pf}/cls_pos_entropy": cls_pos_entropy[b],
                f"{stats_pf}/pos_pos_entropy": pos_pos_entropy[b],
                f"{stats_pf}/cls_magnitude": cls_magnitude[b],
                f"{stats_pf}/pos_magnitude": pos_magnitude[b],
                f"{stats_pf}/vit_block": b,
            })

        tsne = TSNE()
        latent_2d = tsne.fit_transform(L_test.numpy())
        Y_test = Y_test.numpy()
        fig, ax = plt.subplots()

        for label in range(10):
            l_subset = latent_2d[Y_test == label][:25]
            ax.scatter(l_subset[:, 0], l_subset[:, 1], label=label)

        ax.legend()
        wandb.log(
            {"monitoring/tsne": fig}
        )

    if args.attn_only:
        exit(0)

    # _, _, A_train, _ = collect_features(
    #     model, data_loader_train, device, shuffle_subsets=args.shuffle_subsets, tqdm_desc="cca bias before",
    #     return_features=args.cls_features
    # )
    #
    # cca = A_train[:, :, :, 0].mean(dim=0)
    # ccs = A_train[:, :, :, 0].std(dim=0)
    #
    # cca_mean = cca.mean(dim=1)
    # n_blocks = len(model_without_ddp.blocks)
    # target_cca = torch.linspace((n_blocks - 1) / n_blocks, 1 / n_blocks, n_blocks)
    #
    # if args.cca_bias.startswith("linear"):
    #     cca_biases = target_cca.unsqueeze(1) - cca
    #
    #     if "clamp_ceil" in args.cca_bias:
    #         cca_biases = cca_biases.clamp(max=0)
    #
    #     for bi in range(n_blocks):
    #         model_without_ddp.blocks[bi].attn.cls_bias = cca_biases[bi].to(device)
    #
    # elif args.cca_bias != "none":
    #     raise NotImplementedError(args.cca_bias)
    #
    # if args.cca_bias != "none":
    #     _, _, A_train, _ = collect_features(
    #         model, data_loader_train, device, shuffle_subsets=args.shuffle_subsets, tqdm_desc="cca after",
    #         return_features=args.cls_features
    #     )
    #
    # cca2 = A_train[:, :, :, 0].mean(dim=0)
    # cca_mean2 = cca2.mean(dim=1)
    #
    # fig, ax = plt.subplots(cca.shape[1], figsize=(cca.shape[0], 2 * cca.shape[1]))
    # for h in range(cca.shape[1]):
    #     ax[h].errorbar(list(range(len(cca))), cca[:, h], yerr=ccs[:, h], color="blue", label=f"cca before")
    #     ax[h].plot(cca_mean, color="red", label=f"mean cca before")
    #     ax[h].plot(target_cca, color="green", ls="--", label=f"target cca")
    #     ax[h].plot(cca2[:, h], color="orange", ls="-.", label=f"cca after")
    #     ax[h].plot(cca_mean2, color="gray", label=f"mean cca after")
    #     ax[h].set_title(f"Head {h}")
    #     ax[h].set_xlabel("VIT Block")
    #     ax[h].set_ylim(-0.1, 1.2)
    #     ax[0].legend(ncols=5)
    #
    # if wandb.run is not None:
    #     wandb.log({"monitoring/cca_bias": fig})

    print(f"Start training for {args.epochs} epochs")
    start_time = time.time()
    max_accuracy = 0.0

    for epoch in range(args.start_epoch, args.epochs):

        if epoch % args.aug_every == 0:
            X_train, Y_train, _, _ = collect_features(
                model, data_loader_train, device, shuffle_subsets=args.shuffle_subsets, tqdm_desc="train",
                return_features=args.cls_features
            )

            ds_train = TensorDataset(X_train, Y_train)
            dl_train = torch.utils.data.DataLoader(
                ds_train, shuffle=True,
                batch_size=args.batch_size,
                num_workers=args.num_workers,
                pin_memory=args.pin_mem,
                drop_last=False,
            )

            X_test, Y_test, A_test, M_test = collect_features(
                model, data_loader_val, device, shuffle_subsets=args.shuffle_subsets, tqdm_desc="val",
                return_features=args.cls_features
            )
            ds_test = TensorDataset(X_test, Y_test)
            dl_val = torch.utils.data.DataLoader(
                ds_test, shuffle=False,
                batch_size=args.batch_size,
                num_workers=args.num_workers,
                pin_memory=args.pin_mem,
                drop_last=False
            )

        if args.distributed:
            dl_train.sampler.set_epoch(epoch)
        print(f"{epoch=}")

        train_stats = train_one_epoch(
            classifier, criterion, dl_train,
            optimizer, device, epoch, loss_scaler,
            max_norm=None,
            log_writer=log_writer,
            args=args
        )

        test_stats = evaluate(dl_val, classifier, device, return_targets_and_preds=True)

        test_targets = test_stats.pop("targets")
        test_preds = test_stats.pop("preds")

        print(f"Accuracy of the network on the {len(dataset_val)} test images: {test_stats['acc1']:.1f}%")
        max_accuracy = max(max_accuracy, test_stats["acc1"])
        print(f'Max accuracy: {max_accuracy:.2f}%')

        lin_pf = f"test_linear_{args.cls_features}"
        if args.shuffle_subsets > 1:
            lin_pf = f"{lin_pf}_ss{args.shuffle_subsets}"

        if log_writer is not None:
            log_writer.add_scalar(f'{lin_pf}/test_acc1', test_stats['acc1'], epoch)
            log_writer.add_scalar(f'{lin_pf}/test_acc5', test_stats['acc5'], epoch)
            log_writer.add_scalar(f'{lin_pf}/test_loss', test_stats['loss'], epoch)
            for k, v in train_stats.items():
                if isinstance(v, float):
                    log_writer.add_scalar(f"{lin_pf}/train_{k}", v, epoch)

        log_stats = {**{f'train_{k}': v for k, v in train_stats.items()},
                     **{f'test_{k}': v for k, v in test_stats.items()},
                     'epoch': epoch,
                     'n_parameters': n_parameters}

        if args.output_dir and misc.is_main_process():
            if log_writer is not None:
                log_writer.flush()
            with open(os.path.join(args.output_dir, "log.txt"), mode="a", encoding="utf-8") as f:
                f.write(json.dumps(log_stats) + "\n")

    if args.shuffle_subsets == 1:
        outputs = {
            "targets": test_targets,
            "preds": test_preds,
            "attentions": A_test,
            "magnitudes": M_test,
        }
        torch.save(outputs, Path(args.output_dir) / f"outputs_linprobe_{args.cls_features}:{args.cca_bias}.pth")

    total_time = time.time() - start_time
    total_time_str = str(datetime.timedelta(seconds=int(total_time)))
    print('Training time {}'.format(total_time_str))



def collect_features(
        model: models_vit.VisionTransformer, loader: torch.utils.data.DataLoader,
        device, shuffle_subsets: int, return_features: str, tqdm_desc: str = None,
):
    model.eval()
    with torch.no_grad():
        features = []
        labels = []
        attns_list = []
        magn_list = []


        for i, (data, target) in enumerate(tqdm(loader, desc=tqdm_desc)):
            z, attns, magnitudes = model.forward_features(data.to(device), shuffle_subsets=shuffle_subsets, return_features=return_features)

            cls_cls_attns = attns[0, :, :, :, :1]
            pos_self_attns = attns[0, :, :, :, 1:].mean(dim=3, keepdim=True)

            cls_cls_attns_adj = attns[1, :, :, :, :1]
            pos_self_attns_adj = attns[1, :, :, :, 1:].mean(dim=3, keepdim=True)


            cls_pos_attns = attns[2, :, :, :, 1:].mean(dim=3, keepdim=True)
            pos_cls_attns = attns[3, :, :, :, 1:].mean(dim=3, keepdim=True)

            cls_pos_entropy = attns[4, :, :, :, :1]
            pos_pos_entropy = attns[4, :, :, :, 1:].mean(dim=3, keepdim=True)

            attn_stats = torch.cat([cls_cls_attns, pos_self_attns, cls_cls_attns_adj, pos_self_attns_adj, cls_pos_attns, pos_cls_attns, cls_pos_entropy, pos_pos_entropy], dim=3)

            magn_residual = magnitudes[0]
            magn_attended = magnitudes[1]
            magn_stats = magn_attended / (magn_residual + 1e-6)
            cls_magn_stats = magn_stats[:, :, :1]
            pos_magn_stats = magn_stats[:, :, 1:].mean(dim=2, keepdim=True)

            magn_stats = torch.cat([cls_magn_stats, pos_magn_stats], dim=2)


            features.append(z.detach().cpu())
            labels.append(target.detach().short().cpu())

            if shuffle_subsets == 1:
                attns_list.append(attn_stats.detach().cpu())
                magn_list.append(magn_stats.detach().cpu())


            # debugging only!
            # # TODO
            # if i > 2:
            #     break

    features = torch.cat(features, dim=0)
    labels = torch.cat(labels, dim=0).long()

    attns_list = torch.cat(attns_list, dim=0) if shuffle_subsets == 1 else None
    magns_list = torch.cat(magn_list, dim=0) if shuffle_subsets == 1 else None

    return features, labels, attns_list, magns_list

class AggHead(nn.Module):
    def __init__(self, mlp: nn.Linear, agg_method: str):
        super().__init__()
        self.bn = torch.nn.BatchNorm1d(mlp.in_features, affine=False, eps=1e-6)
        self.mlp = mlp
        self.agg_method = agg_method

    def forward(self, X):
        B, D = X.shape

        # print(X.shape)
        if self.agg_method == "rep":
            # X = X.mean(dim = 1)
            Z = self.mlp(self.bn(X))
            return Z

        elif self.agg_method == "log":
            # X = X.reshape(B*S, D)
            # assert False, X.shape
            Z = self.mlp(self.bn(X))
            # assert False, Z.shape
            # Z = Z.reshape(B, S, Z.shape[-1])
            # Z = Z.mean(dim=1)
            # assert False, Z.shape
            return Z

        if self.agg_method == "t1":
            # X = X[:, 0]  # take the first of the shuffled representations
            Z = self.mlp(self.bn(X))
            return Z

        raise NotImplementedError(self.agg_method)



if __name__ == '__main__':
    args = get_args_parser()
    args = args.parse_args()
    if args.output_dir:
        Path(args.output_dir).mkdir(parents=True, exist_ok=True)
    main(args)<|MERGE_RESOLUTION|>--- conflicted
+++ resolved
@@ -198,15 +198,11 @@
 
     # assert False, (len(dataset_train), len(dataset_val))
     data_loader_train = torch.utils.data.DataLoader(
-<<<<<<< HEAD
         dataset_train,
         shuffle=True,
         # sampler=sampler_train,
         # batch_size=12,
         # batch_size=512,
-=======
-        dataset_train, sampler=sampler_train,
->>>>>>> d44c3e1c
         batch_size=args.batch_size,
         num_workers=args.num_workers,
         pin_memory=args.pin_mem,
@@ -214,15 +210,11 @@
     )
 
     data_loader_val = torch.utils.data.DataLoader(
-<<<<<<< HEAD
         dataset_val,
         shuffle=False,
         # sampler=sampler_val,
         # batch_size=12,
         # batch_size=512,
-=======
-        dataset_val, sampler=sampler_val,
->>>>>>> d44c3e1c
         batch_size=args.batch_size,
         num_workers=args.num_workers,
         pin_memory=args.pin_mem,
